--- conflicted
+++ resolved
@@ -25,10 +25,7 @@
         user_plays()
         result = c.classify(board_to_string())
         if result != c.ONGOING: break
-<<<<<<< HEAD
-=======
-        
->>>>>>> 79bf7012
+
         board  = ai_player.play(difficulty, board)
         result = c.classify(board_to_string())
 
